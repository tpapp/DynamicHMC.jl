--- conflicted
+++ resolved
@@ -1,4 +1,3 @@
-<<<<<<< HEAD
 # Changelog
 
 All notable changes to this project will be documented in this file.
@@ -6,8 +5,6 @@
 The format is based on [Keep a Changelog](https://keepachangelog.com/en/1.1.0/),
 and this project adheres to [Semantic Versioning](https://semver.org/spec/v2.0.0.html).
 
-=======
->>>>>>> fb6705f1
 ## Unreleased
 
 ### Added
@@ -15,123 +12,113 @@
 ### Deprecated
 ### Removed
 ### Fixed
-<<<<<<< HEAD
 ### Security
 
-# v3.6.0
+## v3.6.0
 
 - add `logdensities` to `mcmc` results (#194)
 - minor cleanup of `Project.toml`
 
-# v3.5.1
+## v3.5.1
 
 - Cleanup tests, tighten tolerances. (#190)
 - Use OhMyThreads for threaded example. (#191)
 
-# v3.5.0
+## v3.5.0
 
 - remove `@unpack`, use `(;)`
 - require Julia 1.10
 - minor test fixes
 
-# v3.4.8
+## v3.4.8
 
 - refresh Github actions
 - loosen test tolerances a bit to test cleanly on Julia 1.11
 - remove vestigial code from tests
 
-# v3.4.7
+## v3.4.7
 
 - fix compat entries
 
-# v3.4.6
+## v3.4.6
 
 - test with Aqua, minor fixes
 
-# v3.4.5
+## v3.4.5
 
 - Provide more details when initial stepsize search fails. (#180)
 - Simplify stepsize search. (#181)
 - replace Parameters: @unpack with SimpleUnPack (#182)
 - replace GLOBAL_RNG with default_rng() (#183)
 
-# v3.4.4
+## v3.4.4
 
 - compat bumps
 
-# 3.4.3
+## 3.4.3
 
 - remove workaround for JET.jl
 
-# 3.4.2
+## 3.4.2
 
 - change stacked ordering
 
-# 3.4.1
+## 3.4.1
 
 - Support Julia LTS and update CompatHelper
 
-# 3.4.0
+## 3.4.0
 
 - transition to MCMCDiagnosticTools for diagnostics
 - minor fixes
-=======
-
 - JET tests up front so that method extensions do not confuse it
 
-### Security
-
-# v3.5.1
-
-**No changelog was kept after v3.3.0,** it should be reconstructed from commits.
->>>>>>> fb6705f1
-
-# v3.3.0
+## v3.3.0
 
 - remove `position_matrix` [https://github.com/tpapp/DynamicHMC.jl/pull/165](#165), add utility functions for posterior matrices
 
-# v3.2.1
+## v3.2.1
 
 - compat version bumps
 
-# v3.2.0
+## v3.2.0
 
 - compat version bumps
 
-# v3.1.2
+## v3.1.2
 
 - compat version bumps
 
-# v3.1.1
+## v3.1.1
 
 - minor doc and export list fixes (follow-up to ([#145](https://github.com/tpapp/DynamicHMC.jl/pull/145)))
 
-# v3.1.0
+## v3.1.0
 
 - more robust U-turn checking ([#145](https://github.com/tpapp/DynamicHMC.jl/pull/145))
 
-# v3.0.0
+## v3.0.0
 
 - get rid of `local_optimization` in warmup ([#146](https://github.com/tpapp/DynamicHMC.jl/pull/146))
 
-# v2.2.0
+## v2.2.0
 
 - add a progress bar ([#136](https://github.com/tpapp/DynamicHMC.jl/pull/136))
 - compat bounds, minor changes
 
-# v2.1.4
+## v2.1.4
 
 - compat bumps extension
 
-# v2.1.3
+## v2.1.3
 
 - relax test bounds a bit ([#116](https://github.com/tpapp/DynamicHMC.jl/pull/116))
 
-# v2.1.2
+## v2.1.2
 
 Technical release (compat version bounds extended).
 
-# v2.1.1
+## v2.1.1
 
 - re-enable support for Julia 1.0 ([#107](https://github.com/tpapp/DynamicHMC.jl/pull/107))
 
@@ -139,7 +126,7 @@
 
 - add example for skipping stepsize search ([#104](https://github.com/tpapp/DynamicHMC.jl/pull/104))
 
-# v2.1.0
+## v2.1.0
 
 - add experimental “iterator” interface ([#94](https://github.com/tpapp/DynamicHMC.jl/pull/94))
 
@@ -147,19 +134,19 @@
 
 - remove dependence on StatsFuns.jl
 
-# v2.0.2
+## v2.0.2
 
 Default keyword arguments for LogProgressReport.
 
-# v2.0.1
+## v2.0.1
 
 Don't print `chain_id` when it is `nothing`.
 
-# v2.0.0
+## v2.0.0
 
 Note: the interface was redesigned. You probably want to review the docs, especially the worked example.
 
-## API changes
+### API changes
 
 - major API change: entry point is now `mcmc_with_warmup`
 
@@ -175,7 +162,7 @@
 
   - add `leapfrog_trajectory` for exploration
 
-## Implementation changes
+### Implementation changes
 
 - factor out the tree traversal code
 
@@ -199,18 +186,18 @@
 
   - large test cleanup
 
-# v1.0.6
+## v1.0.6
 
 - fix LogDensityProblems version bounds
 
-# v1.0.5
+## v1.0.5
 
 - fix tuning with singular covariance matrices
 
-# v1.0.4
+## v1.0.4
 
 - minor fixes in tests and coverage
 
-# v1.0.3 and prior
+## v1.0.3 and prior
 
 No CHANGELOG available.