--- conflicted
+++ resolved
@@ -11,11 +11,7 @@
 using LogDensityTestSuite
 
 ####
-<<<<<<< HEAD
-#### static analysis and QA
-=======
 #### static analysis and QA; before everything else as tests extend methods
->>>>>>> fb6705f1
 ####
 
 @testset "static analysis with JET.jl" begin
