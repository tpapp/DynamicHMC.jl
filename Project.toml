name = "DynamicHMC"
uuid = "bbc10e6e-7c05-544b-b16e-64fede858acb"
authors = ["Tamas K. Papp <tkpapp@gmail.com>"]
version = "3.3.0"

[deps]
ArgCheck = "dce04be8-c92d-5529-be00-80e4d2c0e197"
DocStringExtensions = "ffbed154-4ef7-542d-bbb7-c09d3a79fcae"
FillArrays = "1a297f60-69ca-5386-bcde-b61e274b549b"
LinearAlgebra = "37e2e46d-f89d-539d-b4ee-838fcccc9c8e"
LogDensityProblems = "6fdf6af0-433a-55f7-b3ed-c6c6e0b8df7c"
LogExpFunctions = "2ab3a3ac-af41-5b50-aa03-7779005ae688"
Parameters = "d96e819e-fc66-5662-9728-84c9c7592b0a"
ProgressMeter = "92933f4c-e287-5a05-a399-4b506db050ca"
Random = "9a3f8284-a2c9-5f02-9a11-845980a1fd5c"
Statistics = "10745b16-79ce-11e8-11f9-7d13ad32a3b2"
TensorCast = "02d47bb6-7ce6-556a-be16-bb1710789e2b"

[compat]
ArgCheck = "1, 2"
DocStringExtensions = "0.8, 0.9"
FillArrays = "0.13"
<<<<<<< HEAD
LogDensityProblems = "0.9, 0.10, 0.11, 0.12, 1"
LogExpFunctions = "0.3"
=======
LogDensityProblems = "1, 2"
>>>>>>> 74b8d7ee
Parameters = "0.11, 0.12"
ProgressMeter = "1"
TensorCast = "0.4"
julia = "1.8"<|MERGE_RESOLUTION|>--- conflicted
+++ resolved
@@ -20,12 +20,8 @@
 ArgCheck = "1, 2"
 DocStringExtensions = "0.8, 0.9"
 FillArrays = "0.13"
-<<<<<<< HEAD
-LogDensityProblems = "0.9, 0.10, 0.11, 0.12, 1"
+LogDensityProblems = "1, 2"
 LogExpFunctions = "0.3"
-=======
-LogDensityProblems = "1, 2"
->>>>>>> 74b8d7ee
 Parameters = "0.11, 0.12"
 ProgressMeter = "1"
 TensorCast = "0.4"
